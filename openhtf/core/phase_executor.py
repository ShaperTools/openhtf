# Copyright 2014 Google Inc. All Rights Reserved.

# Licensed under the Apache License, Version 2.0 (the "License");
# you may not use this file except in compliance with the License.
# You may obtain a copy of the License at

#     http://www.apache.org/licenses/LICENSE-2.0

# Unless required by applicable law or agreed to in writing, software
# distributed under the License is distributed on an "AS IS" BASIS,
# WITHOUT WARRANTIES OR CONDITIONS OF ANY KIND, either express or implied.
# See the License for the specific language governing permissions and
# limitations under the License.


"""PhaseExecutor module for handling the phases of a test.

Each phase is an instance of openhtf.PhaseDescriptor and therefore has
relevant options. Each option is taken into account when executing a phase,
such as checking options.run_if as soon as possible and timing out at the
appropriate time.

A phase must return an openhtf.PhaseResult, one of CONTINUE, REPEAT, or STOP.
A phase may also return None, or have no return statement, which is the same as
returning openhtf.PhaseResult.CONTINUE.  These results are then acted upon
accordingly and a new test run status is returned.

Phases are always run in order and not allowed to loop back, though a phase may
choose to repeat itself by returning REPEAT. Returning STOP will cause a test
to stop early, allowing a test to detect a bad state and not waste any further
time. A phase should not return TIMEOUT or ABORT, those are handled by the
framework.
"""

import collections
import logging
import sys
import threading
import time
import traceback
import math

import openhtf
from openhtf.util import argv
from openhtf.util import threads
from openhtf.util import timeouts

DEFAULT_PHASE_TIMEOUT_S = 3 * 60

ARG_PARSER = argv.ModuleParser()
ARG_PARSER.add_argument(
    '--phase_default_timeout_s', default=DEFAULT_PHASE_TIMEOUT_S,
    action=argv.StoreInModule, target='%s.DEFAULT_PHASE_TIMEOUT_S' % __name__,
    help='Test phase timeout in seconds')

_LOG = logging.getLogger(__name__)


class ExceptionInfo(collections.namedtuple(
    'ExceptionInfo', ['exc_type', 'exc_val', 'exc_tb'])):
  """Wrap the description of a raised exception and its traceback."""

  def _asdict(self):
    return {
        'exc_type': str(self.exc_type),
        'exc_val': self.exc_val,
        'exc_tb': ''.join(traceback.format_exception(*self)),
    }

  def __str__(self):
    return self.exc_type.__name__


class InvalidPhaseResultError(Exception):
  """Raised when PhaseExecutionOutcome is created with invalid phase result."""


class PhaseExecutionOutcome(collections.namedtuple(
    'PhaseExecutionOutcome', 'phase_result')):
  """Provide some utility and sanity around phase return values.

  This should not be confused with openhtf.PhaseResult.  PhaseResult is an
  enumeration to provide user-facing valid phase return values.  This tuple
  is used internally to track other possible outcomes (timeout, exception),
  and to perform some sanity checking (weird return values from phases).

  If phase_result is None, that indicates the phase timed out (this makes
  sense if you think about it, it timed out, so there was no result).  If
  phase_result is an instance of Exception, then that is the Exception that
  was raised by the phase.  The raised_exception attribute can be used as
  a convenience to test for that condition, and the is_timeout attribute can
  similarly be used to check for the timeout case.

  The only accepted values for phase_result are None (timeout), an instance
  of Exception (phase raised), or an instance of openhtf.PhaseResult.  Any
  other value will raise an InvalidPhaseResultError.
  """

  def __new__(cls, phase_result):
    if (phase_result is not None and
        not isinstance(phase_result, (openhtf.PhaseResult, ExceptionInfo)) and
        not isinstance(phase_result, threads.ThreadTerminationError)):
      raise InvalidPhaseResultError('Invalid phase result', phase_result)
    self = super(PhaseExecutionOutcome, cls).__new__(cls, phase_result)
    return self

  @property
  def is_fail_and_continue(self):
    return self.phase_result is openhtf.PhaseResult.FAIL_AND_CONTINUE

  @property
  def is_repeat(self):
    return self.phase_result is openhtf.PhaseResult.REPEAT

  @property
  def is_skip(self):
    return self.phase_result is openhtf.PhaseResult.SKIP

  @property
  def is_terminal(self):
    """True if this result will stop the test."""
    return (self.raised_exception or self.is_timeout or
            self.phase_result == openhtf.PhaseResult.STOP)

  @property
  def is_timeout(self):
    """True if this PhaseExecutionOutcome indicates a phase timeout."""
    return self.phase_result is None

  @property
  def raised_exception(self):
    """True if the phase in question raised an exception."""
    return isinstance(self.phase_result, (
        ExceptionInfo, threads.ThreadTerminationError))


class PhaseExecutorThread(threads.KillableThread):
  """Handles the execution and result of a single test phase.

  The phase outcome will be stored in the _phase_execution_outcome attribute
  once it is known (_phase_execution_outcome is None until then), and it will be
  a PhaseExecutionOutcome instance.
  """
  daemon = True

  def __init__(self, phase_desc, test_state):
    super(PhaseExecutorThread, self).__init__(
        name='<PhaseExecutorThread: (phase_desc.name)>')
    self._phase_desc = phase_desc
    self._test_state = test_state
    self._phase_execution_outcome = None

  def _thread_proc(self):
    """Execute the encompassed phase and save the result."""
    # Call the phase, save the return value, or default it to CONTINUE.
    phase_return = self._phase_desc(self._test_state)
    if phase_return is None:
      phase_return = openhtf.PhaseResult.CONTINUE

    # If phase_return is invalid, this will raise, and _phase_execution_outcome
    # will get set to the InvalidPhaseResultError in _thread_exception instead.
    self._phase_execution_outcome = PhaseExecutionOutcome(phase_return)

  def _thread_exception(self, *args):
    self._phase_execution_outcome = PhaseExecutionOutcome(ExceptionInfo(*args))
    self._test_state.logger.critical(
        'Phase %s raised an exception', self._phase_desc.name)
    return True  # Never propagate exceptions upward.

  def join_or_die(self):
    """Wait for thread to finish, returning a PhaseExecutionOutcome instance."""
    if self._phase_desc.options.timeout_s is not None:
      self.join(self._phase_desc.options.timeout_s)
    else:
      self.join(DEFAULT_PHASE_TIMEOUT_S)

    # We got a return value or an exception and handled it.
    if isinstance(self._phase_execution_outcome, PhaseExecutionOutcome):
      return self._phase_execution_outcome

    # Check for timeout, indicated by None for
    # PhaseExecutionOutcome.phase_result.
    if self.is_alive():
      self.kill()
      return PhaseExecutionOutcome(None)

    # Phase was killed.
    return PhaseExecutionOutcome(threads.ThreadTerminationError())

  @property
  def name(self):
    return str(self)

  def __str__(self):
    return '<%s: (%s)>' % (type(self).__name__, self._phase_desc.name)


class PhaseExecutor(object):
  """Encompasses the execution of the phases of a test."""

  def __init__(self, test_state):
    self.test_state = test_state
    # This lock exists to prevent stop() calls from being ignored if called when
    # _execute_phase_once is setting up the next phase thread.
    self._current_phase_thread_lock = threading.Lock()
    self._current_phase_thread = None
    self._stopping = threading.Event()

  def execute_phase(self, phase):
    """Executes a phase or skips it, yielding PhaseExecutionOutcome instances.

    Args:
      phase: Phase to execute.

    Returns:
      The final PhaseExecutionOutcome that wraps the phase return value
      (or exception) of the final phase run. All intermediary results, if any,
      are REPEAT and handled internally. Returning REPEAT here means the phase
      hit its limit for repetitions.
    """
    repeat_count = 1
    repeat_limit = phase.options.repeat_limit or sys.maxsize
    while not self._stopping.is_set():
      is_last_repeat = repeat_count >= repeat_limit
      phase_execution_outcome = self._execute_phase_once(phase, is_last_repeat)

      if phase_execution_outcome.is_repeat and not is_last_repeat:
        repeat_count += 1
        continue

      return phase_execution_outcome
    # We've been cancelled, so just 'timeout' the phase.
    return PhaseExecutionOutcome(None)

  def _log_timeout_string(self, phase_desc):
    t = phase_desc.options.timeout_s
    if t is None:
      # I don't think this should ever happen
      _LOG.info('No timeout on this phase.')
    elif float(t)/60.0 > 20:
      _LOG.info('You have a long time to complete this phase.')
    else:
      m = int(math.floor(float(t) / 60.0))
      s = int(t - m * 60)
      _LOG.info('You have %d minutes and %d seconds to complete this phase.' % (m, s))

  def _execute_phase_once(self, phase_desc, is_last_repeat):
    """Executes the given phase, returning a PhaseExecutionOutcome."""
    # Check this before we create a PhaseState and PhaseRecord.
    if phase_desc.options.run_if and not phase_desc.options.run_if():
<<<<<<< HEAD
      _LOG.info('Phase "%s" skipped due to run_if returning false.',
                phase_desc.name)
=======
      _LOG.debug('Phase %s skipped due to run_if returning falsey.',
                 phase_desc.name)
>>>>>>> 86dcae29
      return PhaseExecutionOutcome(openhtf.PhaseResult.SKIP)

    override_result = None
    with self.test_state.running_phase_context(phase_desc) as phase_state:
<<<<<<< HEAD
      print ''
      _LOG.debug('>>> Now executing phase: "%s" <<<', phase_desc.name)
      self._log_timeout_string(phase_desc)
      phase_thread = PhaseExecutorThread(phase_desc, self.test_state)
      phase_thread.start()
      self._current_phase_thread = phase_thread
      result = phase_state.result = phase_thread.join_or_die()
      if phase_state.result.is_repeat and is_last_repeat:
        _LOG.error('Phase returned REPEAT, exceeding repeat_limit.')
        phase_state.hit_repeat_limit = True
        result = PhaseExecutionOutcome(openhtf.PhaseResult.STOP)

    _LOG.debug('Phase finished with result: "%s"', result)
=======
      _LOG.debug('Executing phase %s', phase_desc.name)
      with self._current_phase_thread_lock:
        # Checking _stopping must be in the lock context, otherwise there is a
        # race condition: this thread checks _stopping and then switches to
        # another thread where stop() sets _stopping and checks
        # _current_phase_thread (which would not be set yet).  In that case, the
        # new phase thread will be still be started.
        if self._stopping.is_set():
          # PhaseRecord will be written at this point, so ensure that it has a
          # Killed result.
          result = PhaseExecutionOutcome(threads.ThreadTerminationError())
          phase_state.result = result
          return result
        phase_thread = PhaseExecutorThread(phase_desc, self.test_state)
        phase_thread.start()
        self._current_phase_thread = phase_thread

      phase_state.result = phase_thread.join_or_die()
      if phase_state.result.is_repeat and is_last_repeat:
        _LOG.error('Phase returned REPEAT, exceeding repeat_limit.')
        phase_state.hit_repeat_limit = True
        override_result = PhaseExecutionOutcome(openhtf.PhaseResult.STOP)
      self._current_phase_thread = None

    # Refresh the result in case a validation for a partially set measurement
    # raised an exception.
    result = override_result or phase_state.result
    _LOG.debug('Phase %s finished with result %s', phase_desc.name,
               result.phase_result)
>>>>>>> 86dcae29
    return result

  def reset_stop(self):
    self._stopping.clear()

  def stop(self, timeout_s=None):
    """Stops execution of the current phase, if any.

    It will raise a ThreadTerminationError, which will cause the test to stop
    executing and terminate with an ERROR state.

    Args:
      timeout_s: int or None, timeout in seconds to wait for the phase to stop.
    """
    self._stopping.set()
    with self._current_phase_thread_lock:
      phase_thread = self._current_phase_thread
      if not phase_thread:
        return

    if phase_thread.is_alive():
      phase_thread.kill()

      _LOG.debug('Waiting for cancelled phase to exit: %s', phase_thread)
      timeout = timeouts.PolledTimeout.from_seconds(timeout_s)
      while phase_thread.is_alive() and not timeout.has_expired():
        time.sleep(0.1)
      _LOG.debug('Cancelled phase %s exit',
                 "didn't" if phase_thread.is_alive() else 'did')
    # Clear the currently running phase, whether it finished or timed out.
    self.test_state.stop_running_phase()<|MERGE_RESOLUTION|>--- conflicted
+++ resolved
@@ -248,33 +248,15 @@
     """Executes the given phase, returning a PhaseExecutionOutcome."""
     # Check this before we create a PhaseState and PhaseRecord.
     if phase_desc.options.run_if and not phase_desc.options.run_if():
-<<<<<<< HEAD
       _LOG.info('Phase "%s" skipped due to run_if returning false.',
                 phase_desc.name)
-=======
-      _LOG.debug('Phase %s skipped due to run_if returning falsey.',
-                 phase_desc.name)
->>>>>>> 86dcae29
       return PhaseExecutionOutcome(openhtf.PhaseResult.SKIP)
 
     override_result = None
     with self.test_state.running_phase_context(phase_desc) as phase_state:
-<<<<<<< HEAD
       print ''
       _LOG.debug('>>> Now executing phase: "%s" <<<', phase_desc.name)
       self._log_timeout_string(phase_desc)
-      phase_thread = PhaseExecutorThread(phase_desc, self.test_state)
-      phase_thread.start()
-      self._current_phase_thread = phase_thread
-      result = phase_state.result = phase_thread.join_or_die()
-      if phase_state.result.is_repeat and is_last_repeat:
-        _LOG.error('Phase returned REPEAT, exceeding repeat_limit.')
-        phase_state.hit_repeat_limit = True
-        result = PhaseExecutionOutcome(openhtf.PhaseResult.STOP)
-
-    _LOG.debug('Phase finished with result: "%s"', result)
-=======
-      _LOG.debug('Executing phase %s', phase_desc.name)
       with self._current_phase_thread_lock:
         # Checking _stopping must be in the lock context, otherwise there is a
         # race condition: this thread checks _stopping and then switches to
@@ -303,7 +285,6 @@
     result = override_result or phase_state.result
     _LOG.debug('Phase %s finished with result %s', phase_desc.name,
                result.phase_result)
->>>>>>> 86dcae29
     return result
 
   def reset_stop(self):
