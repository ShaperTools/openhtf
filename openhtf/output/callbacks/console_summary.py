--- conflicted
+++ resolved
@@ -44,14 +44,8 @@
     if record.outcome != test_record.Outcome.PASS:
       for phase in record.phases:
         new_phase = True
-<<<<<<< HEAD
         phase_time_sec = (float(phase.end_time_millis) - float(phase.start_time_millis)) / 1000.0
         for name, measurement in phase.measurements.iteritems():
-=======
-        phase_time_sec = (float(phase.end_time_millis)
-                          - float(phase.start_time_millis)) / 1000.0
-        for name, measurement in six.iteritems(phase.measurements):
->>>>>>> 86dcae29
           if measurement.outcome == meas_module.Outcome.FAIL:
             if new_phase:
               output_lines.append('failed phase: %s [ran for %.2f sec]' %
@@ -67,7 +61,7 @@
                 measured_val_str = measured_val_str[:103] + self.ORANGE + " [Data Truncated]" + self.RESET
             output_lines.append('%smeasured_value: %s' %
                                 (self.indent*2, measured_val_str))
-            
+
             output_lines.append('%svalidators:' % (self.indent*2))
             for validator in measurement.validators:
               output_lines.append('%svalidator: %s' %
