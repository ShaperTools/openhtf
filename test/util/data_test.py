--- conflicted
+++ resolved
@@ -32,11 +32,7 @@
       'list': [10],
       'tuple': (10,),
       'str': '10',
-<<<<<<< HEAD
       'unicode': u'☃',
-=======
-      'unicode': '10',
->>>>>>> 86dcae29
       'int': 2 ** 40,
       'float': 10.0,
       'long': 2 ** 80,
@@ -51,14 +47,9 @@
     self.assertIs(type(converted['list']), list)
     self.assertIs(type(converted['tuple']), tuple)
     self.assertIs(type(converted['str']), str)
-<<<<<<< HEAD
     self.assertIs(type(converted['unicode']), unicode)
     self.assertEqual(converted['unicode'], example_data['unicode'])
     self.assertIs(type(converted['int']), int)
-=======
-    self.assertIs(type(converted['unicode']), str)
-    assert isinstance(converted['int'], int)
->>>>>>> 86dcae29
     self.assertIs(type(converted['float']), float)
     assert isinstance(converted['long'], long)
     self.assertIs(type(converted['bool']), bool)
